{
  "name": "@vue/repl",
  "version": "1.2.3",
  "description": "Vue component for editing Vue components",
  "main": "dist/ssr-stub.js",
  "module": "dist/vue-repl.js",
  "files": [
    "dist"
  ],
  "types": "dist/repl.d.ts",
  "exports": {
    ".": {
      "import": "./dist/vue-repl.js",
      "require": "./dist/ssr-stub.js",
      "types": "./dist/repl.d.ts"
    },
    "./style.css": "./dist/style.css",
    "./dist/style.css": "./dist/style.css"
  },
  "scripts": {
    "dev": "vite",
    "build": "vite build",
    "build-types": "vue-tsc -p tsconfig.build.json && api-extractor run -c api-extractor.json && rimraf dist/src",
    "prepublishOnly": "npm run build && npm run build-types"
  },
  "repository": {
    "type": "git",
    "url": "git+https://github.com/vuejs/repl.git"
  },
  "author": "Evan You",
  "license": "MIT",
  "bugs": {
    "url": "https://github.com/vuejs/repl/issues"
  },
  "homepage": "https://github.com/vuejs/repl#readme",
  "devDependencies": {
    "@babel/types": "^7.15.6",
    "@microsoft/api-extractor": "^7.19.2",
    "@types/codemirror": "^5.60.2",
    "@types/node": "^16.11.12",
    "@vitejs/plugin-vue": "^1.9.0",
    "@vue/reactivity": "^3.2.37",
    "@vue/runtime-core": "^3.2.37",
    "@vue/runtime-dom": "^3.2.37",
    "@vue/shared": "^3.2.37",
    "codemirror": "^5.62.3",
    "hash-sum": "^2.0.0",
    "rimraf": "^3.0.2",
    "sucrase": "^3.20.1",
    "typescript": "^4.5.4",
<<<<<<< HEAD
    "vite": "^2.6.5",
    "vscode-languageserver-protocol": "^3.17.1",
    "vue": "^3.2.37",
    "vue-tsc": "^0.37.3"
=======
    "vite": "^2.9.8",
    "vue": "^3.2.36",
    "vue-tsc": "^0.34.15"
>>>>>>> e41a1805
  },
  "peerDependencies": {
    "vue": "^3.2.37"
  },
  "dependencies": {
    "@volar/vue-language-service": "^0.37.3",
    "monaco-editor": "^0.33.0",
    "monaco-editor-textmate": "^3.0.0",
    "monaco-textmate": "^3.0.1",
    "onigasm": "^2.2.5",
    "path-browserify": "^1.0.1"
  }
}<|MERGE_RESOLUTION|>--- conflicted
+++ resolved
@@ -48,16 +48,10 @@
     "rimraf": "^3.0.2",
     "sucrase": "^3.20.1",
     "typescript": "^4.5.4",
-<<<<<<< HEAD
-    "vite": "^2.6.5",
+    "vite": "^2.9.8",
     "vscode-languageserver-protocol": "^3.17.1",
     "vue": "^3.2.37",
     "vue-tsc": "^0.37.3"
-=======
-    "vite": "^2.9.8",
-    "vue": "^3.2.36",
-    "vue-tsc": "^0.34.15"
->>>>>>> e41a1805
   },
   "peerDependencies": {
     "vue": "^3.2.37"
