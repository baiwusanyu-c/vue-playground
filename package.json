{
  "name": "@vue/repl",
  "version": "1.3.2",
  "description": "Vue component for editing Vue components",
  "main": "dist/ssr-stub.js",
  "module": "dist/vue-repl.js",
  "files": [
    "dist"
  ],
  "types": "dist/repl.d.ts",
  "exports": {
    ".": {
      "import": "./dist/vue-repl.js",
      "require": "./dist/ssr-stub.js",
      "types": "./dist/repl.d.ts"
    },
    "./monaco-editor": {
      "import": "./dist/vue-repl-monaco-editor.js",
      "require": null,
      "types": "./dist/src/editor/MonacoEditor.vue.d.ts"
    },
    "./style.css": "./dist/style.css",
    "./dist/style.css": "./dist/style.css"
  },
  "scripts": {
    "dev": "vite",
    "build": "vite build",
    "build-types": "vue-tsc -p tsconfig.build.json && api-extractor run -c api-extractor.json && rimraf dist/src",
    "prepublishOnly": "npm run build && npm run build-types"
  },
  "repository": {
    "type": "git",
    "url": "git+https://github.com/vuejs/repl.git"
  },
  "author": "Evan You",
  "license": "MIT",
  "bugs": {
    "url": "https://github.com/vuejs/repl/issues"
  },
  "homepage": "https://github.com/vuejs/repl#readme",
  "devDependencies": {
    "@babel/types": "^7.15.6",
    "@microsoft/api-extractor": "^7.19.2",
    "@types/codemirror": "^5.60.2",
    "@types/node": "^16.11.12",
    "@vitejs/plugin-vue": "^3.0.0",
    "codemirror": "^5.62.3",
    "fflate": "^0.7.3",
    "hash-sum": "^2.0.0",
    "rimraf": "^3.0.2",
    "sucrase": "^3.20.1",
<<<<<<< HEAD
    "typescript": "^4.7.3",
    "vite": "^2.9.8",
    "vue": "^3.2.37",
    "vue-tsc": "^0.37.3"
=======
    "typescript": "^4.5.4",
    "vite": "^3.1.0",
    "vue": "^3.2.39",
    "vue-tsc": "^0.40.13"
>>>>>>> 4af73cb4
  },
  "peerDependencies": {
    "vue": "^3.2.37"
  },
  "dependencies": {
    "monaco-editor-core": "^0.33.0",
    "monaco-volar": "^0.0.1",
    "onigasm": "^2.2.5",
    "path-browserify": "^1.0.1"
  }
}<|MERGE_RESOLUTION|>--- conflicted
+++ resolved
@@ -13,11 +13,6 @@
       "import": "./dist/vue-repl.js",
       "require": "./dist/ssr-stub.js",
       "types": "./dist/repl.d.ts"
-    },
-    "./monaco-editor": {
-      "import": "./dist/vue-repl-monaco-editor.js",
-      "require": null,
-      "types": "./dist/src/editor/MonacoEditor.vue.d.ts"
     },
     "./style.css": "./dist/style.css",
     "./dist/style.css": "./dist/style.css"
@@ -49,25 +44,12 @@
     "hash-sum": "^2.0.0",
     "rimraf": "^3.0.2",
     "sucrase": "^3.20.1",
-<<<<<<< HEAD
-    "typescript": "^4.7.3",
-    "vite": "^2.9.8",
-    "vue": "^3.2.37",
-    "vue-tsc": "^0.37.3"
-=======
     "typescript": "^4.5.4",
     "vite": "^3.1.0",
     "vue": "^3.2.39",
     "vue-tsc": "^0.40.13"
->>>>>>> 4af73cb4
   },
   "peerDependencies": {
-    "vue": "^3.2.37"
-  },
-  "dependencies": {
-    "monaco-editor-core": "^0.33.0",
-    "monaco-volar": "^0.0.1",
-    "onigasm": "^2.2.5",
-    "path-browserify": "^1.0.1"
+    "vue": "^3.2.13"
   }
 }