--- conflicted
+++ resolved
@@ -43,16 +43,11 @@
     "@babel/types": "^7.15.6",
     "@microsoft/api-extractor": "^7.34.4",
     "@types/codemirror": "^5.60.2",
-<<<<<<< HEAD
-    "@types/node": "^16.11.12",
-    "@vitejs/plugin-vue": "^3.0.0",
+    "@types/node": "^18.15.3",
+    "@vitejs/plugin-vue": "^4.1.0",
     "@volar/monaco": "1.7.5",
     "@volar/typescript": "1.7.5",
     "@vue/language-service": "1.7.13",
-=======
-    "@types/node": "^18.15.3",
-    "@vitejs/plugin-vue": "^4.1.0",
->>>>>>> f4641d8b
     "codemirror": "^5.62.3",
     "conventional-changelog-cli": "^3.0.0",
     "fflate": "^0.7.3",
@@ -64,20 +59,12 @@
     "onigasm": "^2.2.5",
     "path-browserify": "^1.0.1",
     "rimraf": "^3.0.2",
-<<<<<<< HEAD
-    "sucrase": "^3.20.1",
-    "typescript": "^4.5.4",
-    "vite": "^3.1.0",
-    "volar-service-typescript": "0.0.7",
-    "vue": "^3.3.0",
-    "vue-tsc": "1.7.13"
-=======
     "sucrase": "^3.32.0",
     "typescript": "^4.9.5",
     "vite": "^4.3.9",
+    "volar-service-typescript": "0.0.7",
     "vue": "^3.3.4",
-    "vue-tsc": "1.7.8"
->>>>>>> f4641d8b
+    "vue-tsc": "1.7.13"
   },
   "peerDependencies": {
     "@volar/monaco": "1.7.5",
