--- conflicted
+++ resolved
@@ -3,9 +3,9 @@
 import Output from './output/Output.vue'
 import { Store, ReplStore, SFCOptions } from './store'
 import { provide, toRef } from 'vue'
-import { EditorComponentType } from './types';
-import EditorContainer from './editor/EditorContainer.vue';
-import CodeMirrorEditor from './editor/CodeMirrorEditor.vue';
+import { EditorComponentType } from './types'
+import EditorContainer from './editor/EditorContainer.vue'
+import CodeMirrorEditor from './editor/CodeMirrorEditor.vue'
 
 export interface Props {
   store?: Store
@@ -16,9 +16,7 @@
   sfcOptions?: SFCOptions
   layout?: string
   ssr?: boolean
-<<<<<<< HEAD
   editor?: EditorComponentType
-=======
   previewOptions?: {
     headHTML?: string
     bodyHTML?: string
@@ -27,7 +25,6 @@
       useCode?: string
     }
   }
->>>>>>> f4641d8b
 }
 
 const props = withDefaults(defineProps<Props>(), {
@@ -37,18 +34,15 @@
   showImportMap: true,
   clearConsole: true,
   ssr: false,
-<<<<<<< HEAD
-  editor: CodeMirrorEditor
-=======
+  editor: CodeMirrorEditor,
   previewOptions: () => ({
     headHTML: '',
     bodyHTML: '',
     customCode: {
       importCode: '',
-      useCode: '',
-    },
-  }),
->>>>>>> f4641d8b
+      useCode: ''
+    }
+  })
 })
 
 const { store } = props
